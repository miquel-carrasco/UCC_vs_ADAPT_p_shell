--- conflicted
+++ resolved
@@ -472,19 +472,10 @@
 #    ADAPT_v_performance('B10', 'L-BFGS-B',10, conv_criterion='Repeated op', test_threshold=1e-4, stop_at_threshold=True, pool_format='Reduced', n_times=50)
     UCC_v_performance_2('B8', 'L-BFGS-B',28, n_times=100, test_threshold=1e-4, stop_at_threshold=True, pool_format='ReducedII')
     # UCC_operator_ordering_and_params('Li6', 'L-BFGS-B', 0, n_times=15, test_threshold=1e-4, stop_at_threshold=True, pool_format='Reduced')
-<<<<<<< HEAD
     # nuc_list=['Li6','Li8','B8','Li10','N10','B10','Be6','He6','Be8','Be10','C10']
     # for nucle in nuc_list:
     #     nuc = Nucleus(nucle, 1)
     #     ref_state = np.eye(nuc.d_H)[0]
     #     ansatz = UCCAnsatz(nuc, ref_state, pool_format='Reduced')
 
-    #     print(nucle, len(ansatz.operator_pool))
-=======
-
-    nuc = Nucleus('Li8',1)
-    ref_state = np.eye(nuc.d_H)[6]
-    adapt_ansatz = ADAPTAnsatz(nuc, ref_state, pool_format='ReducedII')
-    adapt_vqe = ADAPTVQE(adapt_ansatz, method='BFGS', max_layers=100, test_threshold=1e-6, stop_at_threshold=True)
-    adapt_vqe.run()
->>>>>>> b73612d9
+    #     print(nucle, len(ansatz.operator_pool))