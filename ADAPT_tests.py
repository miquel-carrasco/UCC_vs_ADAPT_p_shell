--- conflicted
+++ resolved
@@ -595,18 +595,10 @@
 if __name__ == '__main__':
     #Gradient_evolution(stop_at_threshold=False, ftol=0.0, gtol=0.0, max_layers=15, method='L-BFGS-B')
     #tol_test(n_v=0, max_layers=10,test_threshold=1e-10, stop_at_threshold=True,conv_criterion='Repeated op')
-<<<<<<< HEAD
-    #pool_format_test(nuc='He8',n_v=0)
-=======
     #ADAPT_plain_test(n_v=1, method='SLSQP', max_layers=15, pool_format='Reduced', conv_criterion='Repeated op', ftol)
     pool_format_test(nuc='Li6',n_v=1)
->>>>>>> 3eb195b4
     #ADAPT_v_performance(nuc = 'He8')
     #one_step_test(nuc = 'Li6', n_v = 1, method = 'SLSQP')
     # parameters_evolution(nuc = 'He8', method='SLSQP')
-<<<<<<< HEAD
-    ADAPT_plain_test(nuc = 'Be10', n_v = 0)
-=======
     # time2 = time()
-    # print(time2-time1)
->>>>>>> 3eb195b4
+    # print(time2-time1)